--- conflicted
+++ resolved
@@ -59,16 +59,10 @@
                 error = this.error.replace(/\n/g, "<br />");
                 return eval(this.templateError);
             case previewStatus.processing:
-<<<<<<< HEAD
                 let icon = "file:///" + path.join(context.extensionPath, "images", "icon.png");
                 let processingTip = localize(9, null);
-                image = exporter.calculateExportPath(this.rendered, "png");
-=======
-                let icon = "file:///" + path.join(this.context.extensionPath, "images", "icon.png");
-                let processingTip = this.localize(9, null);
-                let previewFileType = this.config.get('previewFileType') as string;
-                image = this.exporter.calculateExportPath(this.rendered, previewFileType || "png");
->>>>>>> aa0c0b21
+                let previewFileType = config.previewFileType;
+                image = exporter.calculateExportPath(this.rendered, previewFileType || "png");
                 if (!fs.existsSync(image)) image = ""; else image = "file:///" + image;
                 return eval(this.templateProcessing);
             default:
@@ -113,14 +107,10 @@
             this.Emittor.fire(this.Uri);
             return;
         }
-<<<<<<< HEAD
-        let task = exporter.exportToBuffer(diagram, "png");
-=======
-        const previewFileType = this.config.get("previewFileType") as string || "png";
+        const previewFileType = config.previewFileType || "png";
         const previewMimeType = previewFileType === 'png' ? 'png' : "svg+xml";
 
-        let task = this.exporter.exportToBuffer(diagram, previewFileType);
->>>>>>> aa0c0b21
+        let task = exporter.exportToBuffer(diagram, previewFileType);
         this.process = task.process;
         // console.log(`start pid ${this.process.pid}!`);
         if (processingTip) this.processing();
