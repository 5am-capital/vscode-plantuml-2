import * as vscode from 'vscode';
import * as fs from 'fs';
import * as path from 'path';
import * as child_process from 'child_process';

import { RenderTask } from '../plantuml/renders/interfaces'
import { Diagram, diagramsOf, currentDiagram } from '../plantuml/diagram/diagram';
import { config } from '../plantuml/config';
import { localize } from '../plantuml/common';
import { parseError, calculateExportPath, addFileIndex, showMessagePanel } from '../plantuml/tools';
import { exportToBuffer } from "../plantuml/exporter/exportToBuffer";
import { contextManager } from '../plantuml/context';
import { uiPreview } from '../ui/uiPreview';

enum previewStatus {
    default,
    error,
    processing,
}
class Previewer extends vscode.Disposable {

    private _disposables: vscode.Disposable[] = [];
    private watchDisposables: vscode.Disposable[] = [];
    private status: previewStatus;
    private uiStatus: string;
    private rendered: Diagram;
    private task: RenderTask;

    private images: string[];
    private imageError: string;
    private error: string = "";
    private zoomUpperLimit: boolean = false;

    private template: string;

    constructor() {
        super(() => this.dispose());
        this.register();
    }

    dispose() {
        this._disposables && this._disposables.length && this._disposables.map(d => d.dispose());
        this.watchDisposables && this.watchDisposables.length && this.watchDisposables.map(d => d.dispose());
    }

    reset() {
        let tplPreviewPath: string = path.join(contextManager.context.extensionPath, "templates", "preview.html");
        this.template = '`' + fs.readFileSync(tplPreviewPath, "utf-8") + '`';
        this.rendered = null;
        this.uiStatus = "";
        this.images = [];
        this.imageError = "";
        this.error = "";
    }

    updateWebView(): string {
        //start watching changes
        if (config.previewAutoUpdate) this.startWatch(); else this.stopWatch();
<<<<<<< HEAD

        let env = {
            images: this.images.reduce((p, c) => {
                return `${p}<img src="${c}">`
            }, ""),
            imageError: "",
            error: "",
            status: this.uiStatus,
            nonce: Math.random().toString(36).substr(2),
            pageInfo: localize(20, null),
            icon: "file:///" + path.join(contextManager.context.extensionPath, "images", "icon.png"),
            processingTip: localize(9, null),
            snapBottomTitle: localize(35, null),
            snapRightTitle: localize(36, null),
            snapTopTitle: localize(37, null),
            snapLeftTitle: localize(38, null),
            settings: JSON.stringify({
                zoomUpperLimit: this.zoomUpperLimit,
                showSpinner: this.status == previewStatus.processing,
                showSnapIndicators: config.previewSnapIndicators,
            }),
        };
=======
        let images = this.images.reduce((p, c) => {
            return `${p}<img src="${c}">`
        }, "");
        let imageError: string;
        let error: string;
        let tmplPath = "file:///" + path.join(contextManager.context.extensionPath, "templates");
        let status = this.uiStatus;
        // let nonce = Math.random().toString(36).substr(2);
        let pageInfo = localize(20, null);
        let icon = "file:///" + path.join(contextManager.context.extensionPath, "images", "icon.png");
        let processingTip = localize(9, null);
        let snapBottomTitle = localize(35, null);
        let snapRightTitle = localize(36, null);
        let snapTopTitle = localize(37, null);
        let snapLeftTitle = localize(38, null);
        let settings = JSON.stringify({
            zoomUpperLimit: this.zoomUpperLimit,
            showSpinner: this.status === previewStatus.processing,
            showSnapIndicators: config.previewSnapIndicators,
        });
>>>>>>> 6b141df5
        try {
            switch (this.status) {
                case previewStatus.default:
                case previewStatus.error:
                    env.imageError = this.imageError;
                    env.error = this.error.replace(/\n/g, "<br />");
                    uiPreview.show(env);
                    break;
                case previewStatus.processing:
                    env.error = "";
                    env.images = ["svg", "png"].reduce((p, c) => {
                        if (p) return p;
                        let exported = calculateExportPath(this.rendered, c);
                        exported = addFileIndex(exported, 0, this.rendered.pageCount);
                        return fs.existsSync(exported) ? env.images = `<img src="file:///${exported}">` : "";
                    }, "");
                    uiPreview.show(env);
                    break;
                default:
                    break;
            }
        } catch (error) {
            return error
        }
    }
    setUIStatus(status: string) {
        this.uiStatus = status;
    }
    async update(processingTip: boolean) {
        await this.killTasks();
        // console.log("updating...");
        // do not await doUpdate, so that preview window could open before update task finish.
        this.doUpdate(processingTip).catch(e => showMessagePanel(e));
    }
    private killTasks() {
        if (!this.task || !this.task.processes || !this.task.processes.length)
            return Promise.resolve(true);

        //kill unfinish task.
        this.task.canceled = true;
        return Promise.all(
            this.task.processes.map(p => this.killTask(p))
        ).then(() => this.task = null);
    }
    private killTask(process: child_process.ChildProcess) {
        return new Promise((resolve, reject) => {
            process.kill();
            process.on('exit', (code) => {
                // console.log(`killed ${process.pid} with code ${code}!`);
                resolve(true);
            });
        })
    }
    get TargetChanged(): boolean {
        let current = currentDiagram();
        if (!current) return false;
        let changed = (!this.rendered || !this.rendered.isEqual(current));
        if (changed) {
            this.rendered = current;
            this.error = "";
            this.images = [];
            this.imageError = "";
            this.uiStatus = "";
        }
        return changed;
    }
    private async doUpdate(processingTip: boolean) {
        let diagram = currentDiagram();
        if (!diagram) {
            this.status = previewStatus.error;
            this.error = localize(3, null);
            this.images = [];
            this.updateWebView();
            return;
        }
        let task: RenderTask = exportToBuffer(diagram, "svg");
        this.task = task;

        // console.log(`start pid ${this.process.pid}!`);
        if (processingTip) this.processing();
        await task.promise.then(
            result => {
                if (task.canceled) return;
                this.task = null;
                this.status = previewStatus.default;

                this.error = "";
                this.imageError = "";
                this.images = result.reduce((p, buf) => {
                    let isSvg = buf.slice(0, 5).toString() == "<?xml";
                    let b64 = buf.toString('base64');
                    if (!b64) return p;
                    p.push(`data:image/${isSvg ? "svg+xml" : 'png'};base64,${b64}`);
                    return p;
                }, <string[]>[]);
                this.updateWebView();
            },
            error => {
                if (task.canceled) return;
                this.task = null;
                this.status = previewStatus.error;
                let err = parseError(error)[0];
                this.error = err.error;
                let b64 = err.out.toString('base64');
                if (!(b64 || err.error)) return;
                this.imageError = `data:image/svg+xml;base64,${b64}`
                this.updateWebView();
            }
        );
    }
    //display processing tip
    processing() {
        this.status = previewStatus.processing;
        this.updateWebView();
    }
    register() {
        let disposable: vscode.Disposable;

        //register command
        disposable = vscode.commands.registerCommand('plantuml.preview', async () => {
            try {
                var editor = vscode.window.activeTextEditor;
                if (!editor) return;
                let diagrams = diagramsOf(editor.document);
                if (!diagrams.length) return;

                //reset in case that starting commnad in none-diagram area, 
                //or it may show last error image and may cause wrong "TargetChanged" result on cursor move.
                this.reset();
                this.TargetChanged;
                //update preview
                await this.update(true);
            } catch (error) {
                showMessagePanel(error);
            }
        });
        this._disposables.push(disposable);
    }
    startWatch() {
        if (this.watchDisposables.length) return;
        let disposable: vscode.Disposable;
        let disposables: vscode.Disposable[] = [];

        //register watcher
        let lastTimestamp = new Date().getTime();
        disposable = vscode.workspace.onDidChangeTextDocument(e => {
            if (!e || !e.document || !e.document.uri) return;
            if (e.document.uri.scheme == "plantuml") return;
            lastTimestamp = new Date().getTime();
            setTimeout(() => {
                if (new Date().getTime() - lastTimestamp >= 400) {
                    if (!currentDiagram()) return;
                    this.update(false);
                }
            }, 500);
        });
        disposables.push(disposable);
        disposable = vscode.window.onDidChangeTextEditorSelection(e => {
            lastTimestamp = new Date().getTime();
            setTimeout(() => {
                if (new Date().getTime() - lastTimestamp >= 400) {
                    if (!this.TargetChanged) return;
                    this.update(true);
                }
            }, 500);
        });
        disposables.push(disposable);

        //stop watcher when preview window is closed
        disposable = vscode.workspace.onDidCloseTextDocument(e => {
            console.log(e);
            // if (e.uri.scheme === this.Uri.scheme) {
            //     this.stopWatch();
            // }
        })
        disposables.push(disposable);

        this.watchDisposables = disposables;
    }
    stopWatch() {
        for (let d of this.watchDisposables) {
            d.dispose();
        }
        this.watchDisposables = [];
    }
}
export const previewer = new Previewer();<|MERGE_RESOLUTION|>--- conflicted
+++ resolved
@@ -56,7 +56,6 @@
     updateWebView(): string {
         //start watching changes
         if (config.previewAutoUpdate) this.startWatch(); else this.stopWatch();
-<<<<<<< HEAD
 
         let env = {
             images: this.images.reduce((p, c) => {
@@ -65,7 +64,7 @@
             imageError: "",
             error: "",
             status: this.uiStatus,
-            nonce: Math.random().toString(36).substr(2),
+            // nonce: Math.random().toString(36).substr(2),
             pageInfo: localize(20, null),
             icon: "file:///" + path.join(contextManager.context.extensionPath, "images", "icon.png"),
             processingTip: localize(9, null),
@@ -75,32 +74,10 @@
             snapLeftTitle: localize(38, null),
             settings: JSON.stringify({
                 zoomUpperLimit: this.zoomUpperLimit,
-                showSpinner: this.status == previewStatus.processing,
+                showSpinner: this.status === previewStatus.processing,
                 showSnapIndicators: config.previewSnapIndicators,
             }),
         };
-=======
-        let images = this.images.reduce((p, c) => {
-            return `${p}<img src="${c}">`
-        }, "");
-        let imageError: string;
-        let error: string;
-        let tmplPath = "file:///" + path.join(contextManager.context.extensionPath, "templates");
-        let status = this.uiStatus;
-        // let nonce = Math.random().toString(36).substr(2);
-        let pageInfo = localize(20, null);
-        let icon = "file:///" + path.join(contextManager.context.extensionPath, "images", "icon.png");
-        let processingTip = localize(9, null);
-        let snapBottomTitle = localize(35, null);
-        let snapRightTitle = localize(36, null);
-        let snapTopTitle = localize(37, null);
-        let snapLeftTitle = localize(38, null);
-        let settings = JSON.stringify({
-            zoomUpperLimit: this.zoomUpperLimit,
-            showSpinner: this.status === previewStatus.processing,
-            showSnapIndicators: config.previewSnapIndicators,
-        });
->>>>>>> 6b141df5
         try {
             switch (this.status) {
                 case previewStatus.default:
